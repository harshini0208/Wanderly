--- conflicted
+++ resolved
@@ -28,16 +28,6 @@
   }, [room.id]);
 
   // Load saved data from localStorage on mount
-<<<<<<< HEAD
-  // Use user-specific keys to prevent answers from leaking between users
-  useEffect(() => {
-    const userId = userData?.id || apiService.userId;
-    const userKey = userId ? `_${userId}` : '';
-    
-    const savedAnswers = localStorage.getItem(`wanderly_answers_${room.id}${userKey}`);
-    const savedSuggestions = localStorage.getItem(`wanderly_suggestions_${room.id}${userKey}`);
-    const savedCurrentStep = localStorage.getItem(`wanderly_currentStep_${room.id}${userKey}`);
-=======
   // IMPORTANT: Use user-specific keys to prevent cross-user data contamination
   useEffect(() => {
     const currentUserId = apiService.userId || userData?.id;
@@ -49,7 +39,6 @@
     const savedAnswers = localStorage.getItem(`wanderly_answers_${room.id}_${currentUserId}`);
     const savedSuggestions = localStorage.getItem(`wanderly_suggestions_${room.id}`);
     const savedCurrentStep = localStorage.getItem(`wanderly_currentStep_${room.id}`);
->>>>>>> 7c4f22c1
     
     if (savedAnswers) {
       try {
@@ -85,15 +74,6 @@
   }, [room.id, userData?.id]);
 
   // Save data to localStorage whenever it changes
-<<<<<<< HEAD
-  // Use user-specific keys to prevent answers from leaking between users
-  useEffect(() => {
-    const userId = userData?.id || apiService.userId;
-    const userKey = userId ? `_${userId}` : '';
-    
-    if (Object.keys(answers).length > 0) {
-      localStorage.setItem(`wanderly_answers_${room.id}${userKey}`, JSON.stringify(answers));
-=======
   // IMPORTANT: Use user-specific keys to prevent cross-user data contamination
   useEffect(() => {
     const currentUserId = apiService.userId || userData?.id;
@@ -104,7 +84,6 @@
     if (Object.keys(answers).length > 0) {
       // Store answers with user-specific key
       localStorage.setItem(`wanderly_answers_${room.id}_${currentUserId}`, JSON.stringify(answers));
->>>>>>> 7c4f22c1
     }
   }, [answers, room.id, userData?.id]);
 
@@ -548,47 +527,6 @@
       }
       
       // Load answers and suggestions in parallel (non-blocking)
-<<<<<<< HEAD
-      // Only load current user's answers, not all users' answers
-      const userId = userData?.id || apiService.userId;
-      Promise.all([
-        (userId ? apiService.getUserAnswers(room.id, userId) : Promise.resolve([])).then(answersData => {
-          // Only update answers if user is not currently editing
-          // This prevents API responses from clearing user input
-          if (!isEditingAnswers) {
-            setAnswers(prev => {
-              const answersMap = { ...prev };
-              // Only merge answers from API that don't conflict with user's current answers
-              if (Array.isArray(answersData)) {
-                answersData.forEach(answer => {
-                  const questionId = answer.question_id;
-                  const existingAnswer = answersMap[questionId];
-                  
-                  // Only update if:
-                  // 1. We don't have an answer for this question yet, OR
-                  // 2. The existing answer is empty/undefined/null
-                  const shouldUpdate = !existingAnswer || 
-                    (!existingAnswer.answer_value && 
-                     existingAnswer.min_value == null && 
-                     existingAnswer.max_value == null);
-                  
-                  if (shouldUpdate) {
-                    answersMap[questionId] = answer;
-                  }
-                  // Otherwise, preserve the user's current answer (don't overwrite)
-                });
-              }
-              return answersMap;
-            });
-          }
-        }).catch(() => {
-          // Only clear answers if user is not editing
-          if (!isEditingAnswers) {
-            // Don't clear - preserve user's current answers
-            // setAnswers({});
-          }
-        }),
-=======
       // IMPORTANT: Only load current user's answers, not all users' answers
       const currentUserId = apiService.userId || userData?.id;
       
@@ -636,7 +574,6 @@
               }
             })
           : Promise.resolve(), // Skip loading if no user ID
->>>>>>> 7c4f22c1
         
         apiService.getRoomSuggestions(room.id).then(suggestionsData => {
           if (suggestionsData.length > 0) {

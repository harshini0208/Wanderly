--- conflicted
+++ resolved
@@ -82,14 +82,10 @@
             <input
               type="text"
               value={inviteCode}
-<<<<<<< HEAD
-              onChange={(e) => setInviteCode(e.target.value)}
-=======
               onChange={(e) => {
                 // Trim whitespace but preserve case (group IDs are case-sensitive)
                 setInviteCode(e.target.value.trim());
               }}
->>>>>>> 7c4f22c1
               placeholder="Enter the invite code"
               className="form-input"
               required
@@ -146,7 +142,4 @@
   );
 }
 
-export default JoinGroup;
-
-
-
+export default JoinGroup;